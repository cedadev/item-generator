# encoding: utf-8
"""
..  _regex:

Regex
------
"""
__author__ = 'Richard Smith'
__date__ = '27 May 2021'
__copyright__ = 'Copyright 2018 United Kingdom Research and Innovation'
__license__ = 'BSD - see LICENSE file in top-level package directory'
__contact__ = 'richard.d.smith@stfc.ac.uk'

import logging
import os
# Python imports
import re

from asset_scanner.core.processor import BaseProcessor

# Package imports
from item_generator.core.decorators import (accepts_postprocessors,
                                            accepts_preprocessors)

<<<<<<< HEAD
from .mixins import PropertiesOutputKeyMixin

=======
>>>>>>> 44666748
# 3rd Party imports


LOGGER = logging.getLogger(__name__)


class RegexExtract(PropertiesOutputKeyMixin, BaseProcessor):
    """

    .. list-table::

        * - Processor Name
          - ``regex``
        * - Accepts Pre-processors
          - .. fa:: check
        * - Accepts Post-processors
          - .. fa:: check

    Description:
        Takes an input string and a regex with
        named capture groups and returns a dictionary of the values
        extracted using the named capture groups.

    Configuration Options:
        - ``regex``: The regular expression to match against the filepath
        - ``pre_processors``: List of pre-processors to apply
        - ``post_processors``: List of post_processors to apply
        - ``output_key``: When the metadata is returned, this key determines
          where the metadata is fit in the response. Dot separated
          strings can be used to created nested attributes.
          ``default: 'properties'``


    Example configuration:
        .. code-block:: yaml

            - name: regex
              inputs:
                regex: '^(?:[^_]*_){2}(?P<datetime>\d*)'
              pre_processors:
                - name: filename_reducer
              post_processors:
                - name: isodate_processor
                  inputs:
                    date_key: datetime

    """

    @accepts_preprocessors
    @accepts_postprocessors
    def run(self, filepath: str, source_media: str ='POSIX', **kwargs) -> dict:

        m = re.match(self.regex, filepath)

        if m:
            LOGGER.info("Found matches for regex extract")
            return m.groupdict()

        LOGGER.debug("No matches found for regex extract")
        return {}<|MERGE_RESOLUTION|>--- conflicted
+++ resolved
@@ -11,9 +11,10 @@
 __license__ = 'BSD - see LICENSE file in top-level package directory'
 __contact__ = 'richard.d.smith@stfc.ac.uk'
 
+
+# Python imports
 import logging
 import os
-# Python imports
 import re
 
 from asset_scanner.core.processor import BaseProcessor
@@ -21,13 +22,7 @@
 # Package imports
 from item_generator.core.decorators import (accepts_postprocessors,
                                             accepts_preprocessors)
-
-<<<<<<< HEAD
 from .mixins import PropertiesOutputKeyMixin
-
-=======
->>>>>>> 44666748
-# 3rd Party imports
 
 
 LOGGER = logging.getLogger(__name__)
