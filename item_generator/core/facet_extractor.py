# encoding: utf-8
"""


Configuration
-------------

.. code-block:: yaml

    item_descriptions:
        root_directory: /path/to/root/descriptions

"""
__author__ = 'Richard Smith'
__date__ = '27 May 2021'
__copyright__ = 'Copyright 2018 United Kingdom Research and Innovation'
__license__ = 'BSD - see LICENSE file in top-level package directory'
__contact__ = 'richard.d.smith@stfc.ac.uk'

import logging

from asset_scanner.core import BaseExtractor
from asset_scanner.core.item_describer import ItemDescription, ItemDescriptions
from asset_scanner.core.processor import BaseProcessor
from asset_scanner.core.utils import dict_merge, dot2dict, generate_id
from asset_scanner.types.source_media import StorageType

from asset_scanner.plugins.extraction_methods import utils as item_utils

LOGGER = logging.getLogger(__name__)

from typing import List
from string import Template


class FacetExtractor(BaseExtractor):

    def get_collection_id(self, description: ItemDescription, filepath: str, storage_media: StorageType) -> str:
        """Return the collection ID for the file."""
        collection_id = getattr(description.collections, 'id', 'undefined')
        return generate_id(collection_id)

    def run_processors(self,
                       filepath: str,
                       description: ItemDescription,
                       source_media: StorageType = StorageType.POSIX,
                       **kwargs: dict) -> dict:
        """
        Extract the raw facets from the file based on the listed processors

        :param filepath: Path to the file
        :param description: ItemDescription
        :param source_media: The source media type (POSIX, Object, Tape)

        :return: result from the processing
        """
        # Get default tags
        tags = description.facets.defaults

        # Execute facet extraction functions
        processors = description.facets.extraction_methods

        for processor in processors:

            metadata = self._run_facet_processor(processor, filepath, source_media)

            # Merge the extracted metadata with the metadata already retrieved
            if metadata:
                tags = dict_merge(tags, metadata)

        # Process multi-values

        # Apply mappings

        # Apply overrides

        # Convert to URIs

        # Process URIs to human terms

        return tags

    def process_file(self, filepath, source_media, **kwargs):
        """
        Method to outline the processing pipeline for an individual file
        :param filepath:
        :param source_media:
        :return:
        """
        # Generate file ID
        file_id = generate_id(filepath)

        LOGGER.info(f'Processing: {filepath}')

        # Get dataset description file
        description = self.item_descriptions.get_description(filepath)

        # Do not run processors if the asset has been marked as hidden. This
        # prevents files like .ftpaccess files from becoming STAC items
        categories = self.get_categories(filepath, source_media, description)
        if 'hidden' in categories:
            return

        processor_output = self.run_processors(filepath, description, source_media, **kwargs)
        properties = processor_output.get('properties', {})

        # Generate title and description properties from templates
        if properties and description.templates:
            if title_template := description.title_template:
                title = Template(title_template).safe_substitute(properties)
                properties['title'] = title
            if desc_template := description.description_template:
                desc = Template(desc_template).safe_substitute(properties)
                properties['description'] = desc

        # Get collection id
        coll_id = self.get_collection_id(description, filepath, source_media)

        # Generate item id
        item_id = item_utils.generate_item_id_from_properties(
            filepath,
<<<<<<< HEAD
            coll_id,
            processor_output.get('properties', {}),
=======
            properties,
>>>>>>> 9ee9e076
            description
        )

        base_item_dict = {
                'item_id': item_id,
                'type': 'item',
<<<<<<< HEAD
                'collection_id': coll_id
=======
>>>>>>> 9ee9e076
            }

        # Merge processor output with base defaults
        body = dict_merge(base_item_dict, processor_output)

        output = {
            'id': item_id,
            'body': body
        }

        # Output the item
        self.output(filepath, source_media, output, namespace='facets')

        # Add item id to asset
        output = {
            'id': file_id,
            'body': {
                'item_id': item_id
            }
        }

        self.output(filepath, source_media, output, namespace='assets')<|MERGE_RESOLUTION|>--- conflicted
+++ resolved
@@ -105,11 +105,15 @@
         properties = processor_output.get('properties', {})
 
         # Generate title and description properties from templates
-        if properties and description.templates:
-            if title_template := description.title_template:
+        templates = description.facets.templates
+
+        if properties and templates:
+            if templates.title_template:
+                title_template = templates.title_template
                 title = Template(title_template).safe_substitute(properties)
                 properties['title'] = title
-            if desc_template := description.description_template:
+            if templates.description_template:
+                desc_template = templates.description_template
                 desc = Template(desc_template).safe_substitute(properties)
                 properties['description'] = desc
 
@@ -119,22 +123,15 @@
         # Generate item id
         item_id = item_utils.generate_item_id_from_properties(
             filepath,
-<<<<<<< HEAD
             coll_id,
-            processor_output.get('properties', {}),
-=======
             properties,
->>>>>>> 9ee9e076
             description
         )
 
         base_item_dict = {
                 'item_id': item_id,
                 'type': 'item',
-<<<<<<< HEAD
                 'collection_id': coll_id
-=======
->>>>>>> 9ee9e076
             }
 
         # Merge processor output with base defaults
