--- conflicted
+++ resolved
@@ -40,22 +40,18 @@
           'item_generator = item_generator:FacetExtractor'
         ],
         'item_generator.facet_extractors': [
-            'filename_regex = item_generator.extraction_methods.regex_extract:FilenameRegexExtract',
-<<<<<<< HEAD
-            'isodate_processor = item_generator.extraction_methods.postprocessors:ISODateProcessor',
+            'regex = item_generator.extraction_methods.regex_extract:RegexExtract',
             'header_extract = item_generator.extraction_methods.header_extract.header_extract:HeaderExtract'
         ],
-        'item_generator.extraction_methods.header_extract.backends': [
+        'item_generator.facet_extractors.header_extract.backends': [
             'xarray = item_generator.extraction_methods.header_extract.backends.xarray:XarrayBackend',
             'cf = item_generator.extraction_methods.header_extract.backends.cf:CfBackend'
-=======
         ],
         'item_generator.pre_processors': [
             'filename_reducer = item_generator.extraction_methods.preprocessors:ReducePathtoName'
         ],
         'item_generator.post_processors': [
             'isodate_processor = item_generator.extraction_methods.postprocessors:ISODateProcessor',
->>>>>>> 31bb1d1f
         ]
     }
 )