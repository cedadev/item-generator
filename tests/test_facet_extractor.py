--- conflicted
+++ resolved
@@ -8,11 +8,11 @@
 __license__ = 'BSD - see LICENSE file in top-level package directory'
 __contact__ = 'richard.d.smith@stfc.ac.uk'
 
+import ast
+import os
 import pytest
-import os
+from pathlib import Path
 from unittest import TestCase
-import ast
-from pathlib import Path
 
 from asset_scanner.core.utils import generate_id
 from asset_scanner.core.item_describer import ItemDescriptions
@@ -184,7 +184,6 @@
     TestCase().assertDictEqual(expected_asset, assets)
 
 
-<<<<<<< HEAD
 def test_collection_id_undefined(extractor):
     """Test when no id section is present.
 
@@ -261,7 +260,8 @@
     id = extractor.get_collection_id(description, filepath, StorageType.POSIX)
 
     assert id == expected
-=======
+
+
 def test_templating(extractor, capsys):
     """
        Check the process_file method. As this method does not return a value,
@@ -269,23 +269,8 @@
        engine works as expected.
        """
     path = '/badc/spam/data/2005/b069-jan-05/core_processed/core_faam_20050105_r0_b069.nc'
-    expected_facet = {
-        'id': 'ff60a33fd72cae1f8a9210348882712b',
-        'body': {
-            'item_id': 'ff60a33fd72cae1f8a9210348882712b',
-            'type': 'item',
-            'properties': {
-                'datetime': '2005-01-05T00:00:00',
-                'platform': 'spam',
-                'flight_number': 'b069',
-                'title': 'spam flight no. b069',
-                'description': 'Data recorded as part of the spam project during flight number b069 which took place on 2005-01-05T00:00:00.'
-            }
-        }
-    }
-
-    expected_asset = {'id': '3837bdccf0b2ef3efcb0e9017de95365',
-                      'body': {'item_id': 'ff60a33fd72cae1f8a9210348882712b'}}
+    expected_title = 'spam flight no. b069'
+    expected_description = 'Data recorded as part of the spam project during flight number b069 which took place on 2005-01-05T00:00:00.'
 
     extractor.process_file(path, 'POSIX')
 
@@ -297,6 +282,5 @@
     facets = ast.literal_eval(facets)
     assets = ast.literal_eval(assets)
 
-    TestCase().assertDictEqual(expected_facet, facets)
-    TestCase().assertDictEqual(expected_asset, assets)
->>>>>>> 9ee9e076
+    assert facets['body']['properties']['title'] == expected_title
+    assert facets['body']['properties']['description'] == expected_description